# Configuration file 24/7 swarm Delft

#################### Example patterns ####################
MASTER_COMMANDER = "MasterCommander"  # Example patterns
COMMANDER = MASTER_COMMANDER    # Pattern to use. You can also use your custom node executable here, edit launch.py directly, or create your own launch file.

#################### GUI Config    ######################
PATTERN_GUI = False  # Simple GUI to switch between patterns for demonstrations (opens beside the main GUI)

#################### Communication ####################
NUM_CFS = 3
START_IDX_CFS = 1

CFS_PER_RADIO = 3
RADIO_CHANNELS = 20, 40, 60, 80, 100    # Communication channels for each radio

#################### Bounds ####################
LH_HIGH_RISK_BOUNDS = (    # [m] High risk zone outside which the drone will land the moment it loses lighthouse positioning
<<<<<<< HEAD
    (-1.55, 1.65),          # x
    (-1.8, 1.4),         # y
    (0.0, 2.0)             # z
)
ABS_BOUNDS = (             # [m] Absolute bounds outside which the drone will emergency land
    (-1.6, 1.7),         # x
    (-1.85, 1.4),         # y
=======
    (-1.2, 1.3),          # x (-1.55, 1.65),          # x
    (-1.5, 1.5),         # y (-1.8, 1.65),         # y
    (0.0, 2.0)             # z
)
ABS_BOUNDS = (             # [m] Absolute bounds outside which the drone will emergency land
    (-1.25, 1.35),         # x (-1.6, 1.7),         # x
    (-1.55, 1.55),         # y (-1.85, 1.7),         # y
>>>>>>> eb0d97c2
    (0.0, 2.5)             # z
)
ENABLE_LH_HIGH_RISK = False    # Enable high risk zone
ENABLE_BOUNDS = True    # Enable absolute bounds

#################### Landing ####################
LAND_H = 0.3    # [m] Height above landing pad at which it start performing the landing procedure
MIN_PAD_DIST = 0.3    # [m] Minimum distance between drones required for landing (drones will wait or land on another pad if the distance is smaller than this)
LANDING_MAX_TRIES = 5    # Number of times the drone will try to land on a pad before giving up

#################### Update rates ####################
MAIN_LOOP_UR = 10    # Rate at which the state functions are called (drone statemachine)
COMMAND_UR = 10    # Rate at which position and velocity are received and velocity commands are send during flight (max value depends on the number of drones per radio, number of radios, and system specs)
COMMAND_UR_STANDBY = 2    # Rate at which position and velocity are received while not in flight
SYSTEM_PARAM_UR = 4    # Rate at which system states are received (battery, lighthouse connection, is thumbled, ...)

#################### Miscellaneous ####################
CLIP_VEL = 1.0  # [m/s] Max collision avoidance velocity

STARTUP_TO_WAITING = False    # If True, drones will go to waiting at startup, ignoring the battery state. Else, drones will go to charging if battery is too empty.

ENABLE_YAW = False    # Enable yaw control

VELOCITY_LIMIT = 50    # [m/s] Emergency land if the drones fly faster than this limit. (Doesn't work when drones lose position tracking)

WAIT_POS_RETURN = 1.0, 0.0, 0.7    # [m] Return position before landing (will wait here until a landing pad is available)
WAIT_POS_TAKEOFF = 1.3, 0.0, 0.7    # [m] Waiting position after takeoff until a position or velocity command is received

#################### Logging ####################
LOG_LEVEL = "debug" # "info"          # Log level for the swarm_operation launch file. Can be "info" or "debug"
PARAMETER_LOG_RATE = 0.5    # [s] Rate at which the drone's parameters are logged (position, velocity, battery, ...)
NUM_BASESTATIONS = 4        # Number of base stations. Only used to correctly log how many base stations are active.

#################### Collision Avoidance ####################
FULL, OPERATIONS, OFF = "full", "operations", "off"
CA_MODE = FULL
    # "full": always use collision avoidance
    # "operations": don't use collision avoidance during swarming, only at take off and returning
    # "off": fully disable collision avoidance

CA_RADIUS = 0.15    # [m] Collision sphere around drones for collision avoidance

# CA_CONFIG_DIR = "Windows" # "Linux"    # Path to collision avoidance configuration folder. For Linux use "Linux", for WSL use "/mnt/c/Users/...../WindowsCA".
CA_CONFIG_DIR = "/mnt/c/Users/emran/Documents/CollisionAvoidance/WindowsBuild/WindowsCA_Data"<|MERGE_RESOLUTION|>--- conflicted
+++ resolved
@@ -16,15 +16,6 @@
 
 #################### Bounds ####################
 LH_HIGH_RISK_BOUNDS = (    # [m] High risk zone outside which the drone will land the moment it loses lighthouse positioning
-<<<<<<< HEAD
-    (-1.55, 1.65),          # x
-    (-1.8, 1.4),         # y
-    (0.0, 2.0)             # z
-)
-ABS_BOUNDS = (             # [m] Absolute bounds outside which the drone will emergency land
-    (-1.6, 1.7),         # x
-    (-1.85, 1.4),         # y
-=======
     (-1.2, 1.3),          # x (-1.55, 1.65),          # x
     (-1.5, 1.5),         # y (-1.8, 1.65),         # y
     (0.0, 2.0)             # z
@@ -32,7 +23,6 @@
 ABS_BOUNDS = (             # [m] Absolute bounds outside which the drone will emergency land
     (-1.25, 1.35),         # x (-1.6, 1.7),         # x
     (-1.55, 1.55),         # y (-1.85, 1.7),         # y
->>>>>>> eb0d97c2
     (0.0, 2.5)             # z
 )
 ENABLE_LH_HIGH_RISK = False    # Enable high risk zone
@@ -58,7 +48,7 @@
 
 VELOCITY_LIMIT = 50    # [m/s] Emergency land if the drones fly faster than this limit. (Doesn't work when drones lose position tracking)
 
-WAIT_POS_RETURN = 1.0, 0.0, 0.7    # [m] Return position before landing (will wait here until a landing pad is available)
+WAIT_POS_RETURN = -1.3, 0.0, 0.7    # [m] Return position before landing (will wait here until a landing pad is available)
 WAIT_POS_TAKEOFF = 1.3, 0.0, 0.7    # [m] Waiting position after takeoff until a position or velocity command is received
 
 #################### Logging ####################
